--- conflicted
+++ resolved
@@ -269,14 +269,13 @@
 	log.Infof("Mmr proof leaf beefy next authority set ID: %v", mmrProof.Leaf.BeefyNextAuthoritySet.ID)
 	log.Infof("Mmr proof leaf beefy next authority set Len: %v", mmrProof.Leaf.BeefyNextAuthoritySet.Len)
 	log.Infof("Mmr proof leaf beefy next authority set Root: %v", mmrProof.Leaf.BeefyNextAuthoritySet.Root.Hex())
-	log.Infof("Mmr proof leaf parachain heads (extra field): %v", mmrProof.Leaf.ParachainHeads.Hex())
+	log.Infof("Mmr proof leaf parachain heads (extra field): %v", mmrProof.Leaf.BeefyExtraField.Hex())
 	log.Infof("Mmr proof leaf index: %v", mmrProof.Proof.LeafIndex)
 	log.Infof("Mmr proof leaf count: %v", mmrProof.Proof.LeafCount)
 	proofItemsHex := make([]string, len(mmrProof.Proof.Items))
 	for i, item := range mmrProof.Proof.Items {
 		proofItemsHex[i] = item.Hex()
 	}
-<<<<<<< HEAD
 	log.Infof("Mmr proof proof items: %v", proofItemsHex)
 
 	log.Infof("Proof input solochain block number: %v", input.SolochainBlockNumber)
@@ -293,54 +292,25 @@
 			commandsStr = commandsStr[:len(commandsStr)-2]
 		}
 		proofInputHex[i] = fmt.Sprintf("Message{Origin: %s, Nonce: %d, Topic: %s, Commands: [%s]}", message.Origin.Hex(), message.Nonce, message.Topic.Hex(), commandsStr)
-=======
-
-	// Verify merkle root generated is same as value generated in relaychain and if so exit early
-	if merkleProofData.Root.Hex() == mmrProof.Leaf.BeefyExtraField.Hex() {
-		return &merkleProofData, paraHeads, nil
->>>>>>> 7e827e26
 	}
 	log.Infof("Proof input messages: %v", proofInputHex)
 
-<<<<<<< HEAD
 	messages := input.Messages
 	merkleProofData, err := CreateMessagesMerkleProof(messages, input.MessageNonce)
-=======
-	// Try a filtering out parathreads
-	log.WithFields(log.Fields{
-		"computedMmr": merkleProofData.Root.Hex(),
-		"mmr":         mmrProof.Leaf.BeefyExtraField.Hex(),
-	}).Warn("MMR parachain merkle root does not match calculated merkle root. Trying to filtering out parathreads.")
-
-	paraHeads, err = li.relaychainConn.FilterParachainHeads(paraHeads, input.RelayBlockHash)
->>>>>>> 7e827e26
 	if err != nil {
 		return nil, messages, fmt.Errorf("Creating messages merkle proof: %w", err)
 	}
 	log.Infof("Merkle proof generated data: %v", merkleProofData)
 
-<<<<<<< HEAD
 	// Verify merkle root generated is same as value generated in the solochain and if so exit early
-	if merkleProofData.Root.Hex() == mmrProof.Leaf.ParachainHeads.Hex() {
+	if merkleProofData.Root.Hex() == mmrProof.Leaf.BeefyExtraField.Hex() {
 		return &merkleProofData, messages, nil
 	} else {
 		log.WithFields(log.Fields{
-			"computedMmr": merkleProofData.Root.Hex(),
-			"mmr":         mmrProof.Leaf.ParachainHeads.Hex(),
-		}).Warn("MMR message commitments merkle root does not match calculated merkle root.")
-		return nil, messages, fmt.Errorf("MMR message commitments merkle root does not match calculated merkle root")
-=======
-	numParas = min(MaxParaHeads, len(paraHeads))
-	merkleProofData, err = CreateParachainMerkleProof(paraHeads[:numParas], input.ParaID)
-	if err != nil {
-		return nil, paraHeads, fmt.Errorf("create parachain header proof: %w", err)
-	}
-	if merkleProofData.Root.Hex() != mmrProof.Leaf.BeefyExtraField.Hex() {
-		return nil, paraHeads, fmt.Errorf("MMR parachain merkle root does not match calculated parachain merkle root (mmr: %s, computed: %s)",
-			mmrProof.Leaf.BeefyExtraField.Hex(),
-			merkleProofData.Root.String(),
-		)
->>>>>>> 7e827e26
+			"computedRoot": merkleProofData.Root.Hex(),
+			"actualRoot":   mmrProof.Leaf.BeefyExtraField.Hex(),
+		}).Warn("Message commitments merkle root does not match calculated merkle root.")
+		return nil, messages, fmt.Errorf("Message commitments merkle root does not match calculated merkle root")
 	}
 }
 
